--- conflicted
+++ resolved
@@ -930,38 +930,6 @@
     return broken_residues_by_chains
 
 
-<<<<<<< HEAD
-def determine_missing_residues(pdb_file: str) -> Dict[str, MissingResidues]:
-    """
-    Determine the missing residues of a PDB file. This is a heuristic method based on the sequence
-    in the header and the structure. It is not guaranteed to be accurate.
-
-    Parameters
-    ----------
-    pdb_file : str
-        The path to the PDB file.
-
-    Returns
-    -------
-    missing_residues : dict[str, list[int]]
-        The missing residues by chain.
-
-    Notes
-    -----
-    The missing residues are defined as the residues that are not in the structure.
-    This method is combining the results of the following methods:
-    - :func:`missing_residues_by_structure_continuity`
-    - :func:`missing_residues_by_structure_look_residues_id`
-    - :func:`missing_residues_by_sequence_alignment_by_chains`
-    - :func:`broken_residues_by_structure`
-    """
-
-    # Get the info
-    header = read_pdb_header(pdb_file)
-    structure = read_pdb_file(pdb_file)
-
-    # Compute all the missing residues possibilities
-=======
 def model_sidechains(input_file: str, output_file: str, residue_indices: List[int] = []):
     if residue_indices:
         "Indices where residue sidechains need modeling"
@@ -979,11 +947,37 @@
 
     faspr.FASPRcpp(input_file, output_file, seq_file, seq_flag)
 
-def main():
-    file_name = "pdb_to_correct/5f3b.pdb"
-    # file_name = "pdb_to_correct/6fp7.pdb"
-    header = read_pdb_header(file_name)
->>>>>>> fc49f48a
+
+def determine_missing_residues(pdb_file: str) -> Dict[str, MissingResidues]:
+    """
+    Determine the missing residues of a PDB file. This is a heuristic method based on the sequence
+    in the header and the structure. It is not guaranteed to be accurate.
+
+    Parameters
+    ----------
+    pdb_file : str
+        The path to the PDB file.
+
+    Returns
+    -------
+    missing_residues : dict[str, list[int]]
+        The missing residues by chain.
+
+    Notes
+    -----
+    The missing residues are defined as the residues that are not in the structure.
+    This method is combining the results of the following methods:
+    - :func:`missing_residues_by_structure_continuity`
+    - :func:`missing_residues_by_structure_look_residues_id`
+    - :func:`missing_residues_by_sequence_alignment_by_chains`
+    - :func:`broken_residues_by_structure`
+    """
+
+    # Get the info
+    header = read_pdb_header(pdb_file)
+    structure = read_pdb_file(pdb_file)
+
+    # Compute all the missing residues possibilities
     header_seq = get_sequence_from_header(header)
     missing_residues_header = None
     if header_seq is not None:
